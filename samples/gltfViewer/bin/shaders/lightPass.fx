--- conflicted
+++ resolved
@@ -50,16 +50,9 @@
 	float ndv = max(0.0, dot(wsEyeDir, wsNormal));
 	
 	vec3 color = ibl(F0, wsNormal, wsEyeDir, albedo, r, occlusion, shadow, ndv);
-<<<<<<< HEAD
-	//vec3 toneMapped = color*uEV / (1+uEV*color);
-	//return pow(toneMapped, vec3(0.4545));
-	return pow(color, vec3(0.4545));
-	//return wsNormal;
-=======
 	vec3 toneMapped = color*uEV / (1+uEV*color);
 	return pow(toneMapped, vec3(0.4545));
 	//return pow(color, vec3(0.4545));
->>>>>>> 0c550922
 }
 
 #endif