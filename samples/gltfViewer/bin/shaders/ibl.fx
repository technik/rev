--- conflicted
+++ resolved
@@ -67,14 +67,6 @@
 	// Dielectrics
 	vec3 Edss = 1 - (FssEss + Fms * Ems);
 	vec3 kD = albedo * Edss;
-<<<<<<< HEAD
-=======
-	if(false)
-	{
-		Ems = 0.0;
-		kD = (1.0-kS) * albedo;
-	}
->>>>>>> 0c550922
 
 	// Composition
 	return FssEss * radiance + (Fms*Ems+kD) * irradiance;
